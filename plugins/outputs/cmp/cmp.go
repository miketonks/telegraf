package cmp

import (
	"bytes"
	"crypto/tls"
	"encoding/json"
	"fmt"
	"io/ioutil"
	"log"
	"net/http"
	"strings"

	"github.com/influxdata/telegraf"
	"github.com/influxdata/telegraf/internal"
	"github.com/influxdata/telegraf/plugins/outputs"
)

// CMP represents our plugin config
type CMP struct {
	APIUser     string            `toml:"api_user"`
	APIKey      string            `toml:"api_key"`
	ResourceID  string            `toml:"resource_id"`
	CMPInstance string            `toml:"cmp_instance"`
	Timeout     internal.Duration `toml:"timeout"`
	Debug       bool              `toml:"debug"`

	client  *http.Client
	version string
}

var sampleConfig = `
  # Cmp Api User and Key
  api_user = "my-api-user" # required.
  api_key = "my-api-key" # required.
  resource_id = "1234"

  # Cmp Instance URL
  cmp_instance = "https://yourcmpinstance" # required

  # Connection timeout.
  # timeout = "5s"
`

var translateMap = map[string]Translation{
	"cpu-usage.idle": {
		Name:       "cpu-usage",
		Unit:       "percent",
		Conversion: subtractFrom100Percent,
	},
	"cpu-usage.user": {
		Name: "cpu-usage-user",
		Unit: "percent",
	},
	"cpu-usage.system": {
		Name: "cpu-usage-system",
		Unit: "percent",
	},
	"mem-available.percent": {
		Name:       "memory-usage",
		Unit:       "percent",
		Conversion: subtractFrom100Percent,
	},
	"system-load1": {
		Name: "load-avg-1",
	},
	"system-load5": {
		Name: "load-avg-5",
	},
	"system-load15": {
		Name: "load-avg-15",
	},
	"disk-used.percent": {
		Name: "disk-usage",
		Unit: "percent",
	},
	"diskio-io.time": {
		Name: "disk-io-time-percent.cntr",
		Unit: "percent",
		// ms / 1000 for s then * 100 for percent
		Conversion: divideBy(10.0),
	},
	"diskio-reads": {
		Name: "disk-read-ops.cntr",
		Unit: "count",
	},
	"diskio-writes": {
		Name: "disk-write-ops.cntr",
		Unit: "count",
	},
	"diskio-read.time": {
		Name: "disk-read-time-percent.cntr",
		Unit: "percent",
		// ms / 1000 for s then * 100 for percent
		Conversion: divideBy(10.0),
	},
	"diskio-write.time": {
		Name: "disk-write-time-percent.cntr",
		Unit: "percent",
		// ms / 1000 for s then * 100 for percent
		Conversion: divideBy(10.0),
	},
	//     "system-uptime": {
	//         Name: "uptime",
	//     },
	"docker_container_cpu-usage.percent": {
		Name: "docker-cpu-usage",
		Unit: "percent",
	},
	"docker_container_mem-usage.percent": {
		Name: "docker-memory-usage",
		Unit: "percent",
	},
	"elasticsearch_cluster_health-status": {
		Name:       "es-status",
		Unit:       "",
		Conversion: esClusterHealth,
	},
	"elasticsearch_cluster_health-number.of.nodes": {
		Name: "es-nodes",
		Unit: "",
	},
	"elasticsearch_cluster_health-active.shards": {
		Name: "es-shards.active",
		Unit: "",
	},
	"elasticsearch_cluster_health-active.primary.shards": {
		Name: "es-shards.primary",
		Unit: "",
	},
	"elasticsearch_cluster_health-unassigned.shards": {
		Name: "es-shards.unassigned",
		Unit: "",
	},
	"elasticsearch_cluster_health-initializing.shards": {
		Name: "es-shards.initializing",
		Unit: "",
	},
	"elasticsearch_cluster_health-relocating.shards": {
		Name: "es-shards.relocating",
		Unit: "",
	},
	"elasticsearch_jvm-mem.heap.used.in.bytes": {
		Name: "es-memory-usage.heap.used",
		Unit: "B",
	},
	"elasticsearch_jvm-mem.heap.committed.in.bytes": {
		Name: "es-memory-usage.heap.committed",
		Unit: "B",
	},
	"elasticsearch_jvm-mem.non.heap.used.in.bytes": {
		Name: "es-memory-usage.nonheap.used",
		Unit: "B",
	},
	"elasticsearch_jvm-mem.non.heap.committed.in.bytes": {
		Name: "es-memory-usage.nonheap.committed",
		Unit: "B",
	},
	"elasticsearch_indices-search.query.total": {
		Name: "es-search-requests.query.cntr",
		Unit: "requests",
	},
	"elasticsearch_indices-search.fetch.total": {
		Name: "es-search-requests.fetch.cntr",
		Unit: "requests",
	},
	"elasticsearch_indices-search.query.current": {
		Name: "es-current-search-requests.query",
		Unit: "requests",
	},
	"elasticsearch_indices-search.fetch.current": {
		Name: "es-current-search-requests.fetch",
		Unit: "requests",
	},
	"elasticsearch_indices-search.query.time.in.millis": {
		Name:       "es-search-time.query.cntr",
		Unit:       "s",
		Conversion: divideBy(1000.0),
	},
	"elasticsearch_indices-search.fetch.time.in.millis": {
		Name:       "es-search-time.fetch.cntr",
		Unit:       "s",
		Conversion: divideBy(1000.0),
	},
	"elasticsearch_indices-get.total": {
		Name: "es-get-requests.get.cntr",
		Unit: "requests",
	},
	"elasticsearch_indices-get.exists.total": {
		Name: "es-get-requests.exists.cntr",
		Unit: "requests",
	},
	"elasticsearch_indices-get.missing.total": {
		Name: "es-get-requests.missing.cntr",
		Unit: "requests",
	},
	"elasticsearch_indices-get.time.in.millis": {
		Name:       "es-get-time.get",
		Unit:       "s",
		Conversion: divideBy(1000.0),
	},
	"elasticsearch_indices-get.exists.time.in.millis": {
		Name:       "es-get-time.exists",
		Unit:       "s",
		Conversion: divideBy(1000.0),
	},
	"elasticsearch_indices-get.missing.time.in.millis": {
		Name:       "es-get-time.missing",
		Unit:       "s",
		Conversion: divideBy(1000.0),
	},
	"elasticsearch_indices-indexing.index.total": {
		Name: "es-index-requests.index.cntr",
		Unit: "requests",
	},
	"elasticsearch_indices-indexing.index.current": {
		Name: "es-current-index-requests",
		Unit: "requests",
	},
	"elasticsearch_indices-indexing.delete.total": {
		Name: "es-index-requests.delete.cntr",
		Unit: "requests",
	},
	"elasticsearch_indices-indexing.index.time.in.millis": {
		Name:       "es-index-time.index",
		Unit:       "s",
		Conversion: divideBy(1000.0),
	},
	"elasticsearch_indices-indexing.delete.time.in.millis": {
		Name:       "es-index-time.delete",
		Unit:       "s",
		Conversion: divideBy(1000.0),
	},
	"elasticsearch_indices-flush.total.time.in.millis": {
		Name:       "es-index-time.flush.cntr",
		Unit:       "requests",
		Conversion: divideBy(1000.0),
	},
	"etcd_server_has_leader-gauge": {
		Name: "etcd-has-leader",
		Unit: "count",
	},
	"etcd_server_leader_changes_seen_total-counter": {
		Name: "etcd-leader-changes-seen.cntr",
		Unit: "count",
	},
	"etcd_server_proposals_committed_total-gauge": {
		Name: "etcd-proposals-committed-total",
		Unit: "count",
	},
	"etcd_server_proposals_applied_total-gauge": {
		Name: "etcd-proposals-applied-total",
		Unit: "count",
	},
	"etcd_server_proposals_pending-gauge": {
		Name: "etcd-proposals-pending",
		Unit: "count",
	},
	"etcd_server_proposals_failed_total-counter": {
		Name: "etcd-proposals-failed.cntr",
		Unit: "count",
	},
	"etcd_network_peer_sent_bytes_total-counter": {
		Name: "etcd-peer-sent-bytes.cntr",
		Unit: "B",
	},
	"etcd_network_peer_received_bytes_total-counter": {
		Name: "etcd-peer-received-bytes.cntr",
		Unit: "B",
	},
	"etcd_network_peer_sent_failures_total-counter": {
		Name: "etcd-peer-sent-failures.cntr",
		Unit: "count",
	},
	"etcd_network_peer_received_failures_total-counter": {
		Name: "etcd-peer-received-failures.cntr",
		Unit: "count",
	},
	"etcd_network_client_grpc_sent_bytes_total-counter": {
		Name: "etcd-grpc-client-sent-bytes.cntr",
		Unit: "B",
	},
	"etcd_network_client_grpc_received_bytes_total-counter": {
		Name: "etcd-grpc-client-received-bytes.cntr",
		Unit: "B",
	},
	"process_open_fds-gauge": {
		Name: "etcd-open-file-descriptors",
		Unit: "count",
	},
	"process_max_fds-gauge": {
		Name: "etcd-max-file-descriptors",
		Unit: "count",
	},
	"grpc_server_started_total-counter": {
		Name: "etcd-server-started.cntr",
		Unit: "count",
	},
	"etcd_debugging_mvcc_db_total_size_in_bytes-gauge": {
		Name: "etcd-mvcc-db-size",
		Unit: "B",
	},
	"etcd_debugging_mvcc_delete_total-counter": {
		Name: "etcd-mvcc-deletes.cntr",
		Unit: "count",
	},
	"etcd_debugging_mvcc_keys_total-gauge": {
		Name: "etcd-mvcc-keys",
		Unit: "count",
	},
	"etcd_debugging_server_lease_expired_total-counter": {
		Name: "etcd-server-lease-expired.cntr",
		Unit: "count",
	},
	"process_resident_memory_bytes-gauge": {
		Name: "etcd-resident-memory",
		Unit: "B",
	},
	"haproxy-active.servers": {
		Name: "haproxy-active-servers",
		Unit: "",
	},
	"haproxy-backup.servers": {
		Name: "haproxy-backup-servers",
		Unit: "",
	},
	"haproxy-bin": {
		Name: "haproxy-bytes-in",
		Unit: "B",
	},
	"haproxy-bout": {
		Name: "haproxy-bytes-out",
		Unit: "B",
	},
	"haproxy-check.duration": {
		Name:       "haproxy-check-duration",
		Unit:       "s",
		Conversion: divideBy(1000.0),
	},
	"haproxy-cli.abort": {
		Name: "haproxy-client-aborts",
		Unit: "count",
	},
	"haproxy-ctime": {
		Name:       "haproxy-connection-time",
		Unit:       "s",
		Conversion: divideBy(1000.0),
	},
	"haproxy-downtime": {
		Name: "haproxy-downtime",
		Unit: "s",
	},
	"haproxy-dreq": {
		Name: "haproxy-denied-requests",
		Unit: "count",
	},
	"haproxy-dresp": {
		Name: "haproxy-denied-responses",
		Unit: "count",
	},
	"haproxy-econ": {
		Name: "haproxy-error-connections",
		Unit: "count",
	},
	"haproxy-ereq": {
		Name: "haproxy-error-requests",
		Unit: "count",
	},
	"haproxy-eresp": {
		Name: "haproxy-error-responses",
		Unit: "count",
	},
	"haproxy-http.response.1xx": {
		Name: "haproxy-http-1xx",
		Unit: "responses",
	},
	"haproxy-http.response.2xx": {
		Name: "haproxy-http-2xx",
		Unit: "responses",
	},
	"haproxy-http.response.3xx": {
		Name: "haproxy-http-3xx",
		Unit: "responses",
	},
	"haproxy-http.response.4xx": {
		Name: "haproxy-http-4xx",
		Unit: "responses",
	},
	"haproxy-http.response.5xx": {
		Name: "haproxy-http-5xx",
		Unit: "responses",
	},
	"haproxy-lbtot": {
		Name: "haproxy-lbtot",
		Unit: "count",
	},
	"haproxy-qcur": {
		Name: "haproxy-queue-current",
		Unit: "requests",
	},
	"haproxy-qmax": {
		Name: "haproxy-queue-max",
		Unit: "requests",
	},
	"haproxy-qtime": {
		Name:       "haproxy-queue-time",
		Unit:       "s",
		Conversion: divideBy(1000.0),
	},
	"haproxy-rate": {
		Name: "haproxy-rate",
		Unit: "sessions/s",
	},
	"haproxy-rate.max": {
		Name: "haproxy-rate-max",
		Unit: "sessions/s",
	},
	"haproxy-req.rate": {
		Name: "haproxy-request-rate",
		Unit: "requests/s",
	},
	"haproxy-req.rate.max": {
		Name: "haproxy-request-rate-max",
		Unit: "requests/s",
	},
	"haproxy-req.tot": {
		Name: "haproxy-requests-total",
		Unit: "requests",
	},
	"haproxy-rtime": {
		Name:       "haproxy-response-time",
		Unit:       "s",
		Conversion: divideBy(1000.0),
	},
	"haproxy-scur": {
		Name: "haproxy-sessions-current",
		Unit: "sessions",
	},
	"haproxy-smax": {
		Name: "haproxy-sessions-max",
		Unit: "sessions",
	},
	"haproxy-srv.abort": {
		Name: "haproxy-server-aborts",
		Unit: "count",
	},
	"haproxy-stot": {
		Name: "haproxy-sessions-total",
		Unit: "sessions",
	},
	"haproxy-ttime": {
		Name:       "haproxy-total-time",
		Unit:       "s",
		Conversion: divideBy(1000.0),
	},
	"haproxy-wredis": {
		Name: "haproxy-warnings-redistributed",
		Unit: "count",
	},
	"haproxy-wretr": {
		Name: "haproxy-warnings-retried",
		Unit: "count",
	},
	"mongodb-open.connections": {
		Name: "mongodb-open-connections",
		Unit: "connections",
	},
	"mongodb-net.in.bytes": {
		Name: "mongodb-network-in",
		Unit: "B/s",
	},
	"mongodb-net.out.bytes": {
		Name: "mongodb-network-out",
		Unit: "B/s",
	},
	"mongodb-active.reads": {
		Name: "mongodb-active-reads",
		Unit: "",
	},
	"mongodb-active.writes": {
		Name: "mongodb-active-writes",
		Unit: "",
	},
	"mongodb-queued.reads": {
		Name: "mongodb-queued-reads",
		Unit: "",
	},
	"mongodb-queued.writes": {
		Name: "mongodb-queued-writes",
		Unit: "",
	},
	"mongodb-queries.per.sec": {
		Name: "mongodb-ops.queries",
		Unit: "operations/s",
	},
	"mongodb-inserts.per.sec": {
		Name: "mongodb-ops.inserts",
		Unit: "operations/s",
	},
	"mongodb-updates.per.sec": {
		Name: "mongodb-ops.updates",
		Unit: "operations/s",
	},
	"mongodb-deletes.per.sec": {
		Name: "mongodb-ops.deletes",
		Unit: "operations/s",
	},
	"mongodb-commands.per.sec": {
		Name: "mongodb-ops.commands",
		Unit: "operations/s",
	},
	"mongodb-getmores.per.sec": {
		Name: "mongodb-ops.getmores",
		Unit: "operations/s",
	},
	"mongodb-flushes.per.sec": {
		Name: "mongodb-ops.flushes",
		Unit: "operations/s",
	},
	"mongodb-resident.megabytes": {
		Name:       "mongodb-memory-resident",
		Unit:       "B",
		Conversion: divideBy(1000.0 * 1000.0),
	},
	"mongodb-vsize.megabytes": {
		Name:       "mongodb-memory-vsize",
		Unit:       "B",
		Conversion: divideBy(1000.0 * 1000.0),
	},
	"mongodb-percent.cache.dirty ": {
		Name: "mongodb-cache-dirty",
		Unit: "percent",
	},
	"mongodb-percent.cache.used": {
		Name: "mongodb-cache-used",
		Unit: "percent",
	},
	"mongodb_db_stats-index.size": {
		Name: "mongodb-db-index-size",
		Unit: "B",
	},
	"mongodb_db_stats-data.size": {
		Name: "mongodb-db-data-size",
		Unit: "B",
	},
	"mongodb_db_stats-objects": {
		Name: "mongodb-db-objects",
		Unit: "count",
	},
	"mongodb_db_stats-ok": {
		Name: "mongodb-db-ok",
		Unit: "count",
	},
	"mongodb_db_stats-storage.size": {
		Name: "mongodb-db-storage-size",
		Unit: "B",
	},
	"mongodb_db_stats-avg.obj.size": {
		Name: "mongodb-db-obj-size-avg",
		Unit: "B",
	},
	"mongodb_db_stats-indexes": {
		Name: "mongodb-db-indexes",
		Unit: "count",
	},
	"mongodb_db_stats-collections": {
		Name: "mongodb-db-collections",
		Unit: "count",
	},
	"mongodb_db_stats-num.extents": {
		Name: "mongodb-db-num-extents",
		Unit: "count",
	},
	"postgresql-numbackends": {
		Name: "postgres-num-backends",
		Unit: "count",
	},
	"postgresql-xact.commit": {
		Name: "postgres-xact-commit.cntr",
		Unit: "count/s",
	},
	"postgresql-xact.rollback": {
		Name: "postgres-xact-rollback.cntr",
		Unit: "count/s",
	},
	"postgresql-blks.read": {
		Name: "postgres-blocks-read.cntr",
		Unit: "count/s",
	},
	"postgresql-blks.hit": {
		Name: "postgres-blocks-hit.cntr",
		Unit: "count/s",
	},
	"postgresql-tup.returned": {
		Name: "postgres-tuples-returned.cntr",
		Unit: "count/s",
	},
	"postgresql-tup.fetched": {
		Name: "postgres-tuples-fetched.cntr",
		Unit: "count/s",
	},
	"postgresql-tup.inserted": {
		Name: "postgres-tuples-inserted.cntr",
		Unit: "count/s",
	},
	"postgresql-tup.updated": {
		Name: "postgres-tuples-updated.cntr",
		Unit: "count/s",
	},
	"postgresql-tup.deleted": {
		Name: "postgres-tuples-deleted.cntr",
		Unit: "count/s",
	},
	"postgresql-conflicts": {
		Name: "postgres-conflicts.cntr",
		Unit: "count/s",
	},
	"postgresql-temp.files": {
		Name: "postgres-temp-files.cntr",
		Unit: "files/s",
	},
	"postgresql-temp.bytes": {
		Name: "postgres-temp-bytes.cntr",
		Unit: "B/s",
	},
	"postgresql-deadlocks": {
		Name: "postgres-deadlocks.cntr",
		Unit: "count/s",
	},
	"postgresql-blk.read.time": {
		Name: "postgres-block-read-time.cntr",
		Unit: "percent",
		// total milliseconds in, so divide by 10 to get
		// 100 x seconds, then differentate (.cntr) to get percentage
		Conversion: divideBy(10.0),
	},
	"postgresql-blk.write.time": {
		Name: "postgres-blk-write-time.cntr",
		Unit: "percent",
		// total milliseconds in, so divide by 10 to get
		// 100 x seconds, then differentate (.cntr) to get percentage
		Conversion: divideBy(10.0),
	},
	"Logins/sec | General Statistics-value": {
		Name: "mssql-logins",
		Unit: "count/s",
	},
	"Logouts/sec | General Statistics-value": {
		Name: "mssql-logouts",
		Unit: "count/s",
	},
	"Processes blocked | General Statistics-value": {
		Name: "mssql-blocked-processes",
		Unit: "count",
	},
	"User Connections | General Statistics-value": {
		Name: "mssql-user-connections",
		Unit: "count",
	},
	"Batch Requests/sec | SQL Statistics-value": {
		Name: "mssql-batch-requests",
		Unit: "requests/s",
	},
	"Lock Waits/sec | _Total | Locks-value": {
		Name: "mssql-lock-waits",
		Unit: "count/s",
	},
	"Latch Waits/sec | Latches-value": {
		Name: "mssql-latch-waits",
		Unit: "count/s",
	},
	"Lock Timeouts (timeout > 0)/sec | _Total | Locks-value": {
		Name: "mssql-lock-timeouts",
		Unit: "count/s",
	},
	"Number of Deadlocks/sec | _Total | Locks-value": {
		Name: "mssql-deadlocks",
		Unit: "count/s",
	},
	"Database Cache Memory (KB) | Memory Manager-value": {
		Name:       "mssql-memory-db-cache",
		Unit:       "B",
		Conversion: divideBy(1024.0),
	},
	"Log Pool Memory (KB) | Memory Manager-value": {
		Name:       "mssql-memory-log-pool",
		Unit:       "B",
		Conversion: divideBy(1024.0),
	},
	"Optimizer Memory (KB) | Memory Manager-value": {
		Name:       "mssql-memory-optimizer",
		Unit:       "B",
		Conversion: divideBy(1024.0),
	},
	"SQL Cache Memory (KB) | Memory Manager-value": {
		Name:       "mssql-memory-sql-cache",
		Unit:       "B",
		Conversion: divideBy(1024.0),
	},
	"Transactions/sec | _Total | Databases-value": {
		Name: "mssql-transactions",
		Unit: "count/s",
	},
	"Write Transactions/sec | _Total | Databases-value": {
		Name: "mssql-write-transactions",
		Unit: "count/s",
	},
	"SQL Compilations/sec | SQL Statistics-value": {
		Name: "mssql-sql-compilations",
		Unit: "count/s",
	},
	"SQL Re-Compilations/sec | SQL Statistics-value": {
		Name: "mssql-sql-recompilations",
		Unit: "count/s",
	},
	"Log Flush Wait Time | _Total | Databases-value": {
		Name: "mssql-log-flush-wait-time",
		Unit: "s",
	},
	"Log Flushes/sec | _Total | Databases-value": {
		Name: "mssql-log-flushes",
		Unit: "count/s",
	},
	"nginx-waiting": {
		Name: "nginx-waiting",
		Unit: "connections",
	},
	"nginx-writing": {
		Name: "nginx-writing",
		Unit: "requests",
	},
	"nginx-reading": {
		Name: "nginx-reading",
		Unit: "requests",
	},
	"nginx-handled": {
		Name: "nginx-handled.cntr",
		Unit: "connections",
	},
	"nginx-active": {
		Name: "nginx-active",
		Unit: "connections",
	},
	"nginx-accepts": {
		Name: "nginx-accepts.cntr",
		Unit: "connections",
	},
	"nginx-requests": {
		Name: "nginx-requests.cntr",
		Unit: "requests",
	},
	"uwsgi_summary-memory-vsize": {
		Name: "uwsgi-memory-vsize",
		Unit: "B",
	},
	"uwsgi_summary-memory-resident": {
		Name: "uwsgi-memory-resident",
		Unit: "B",
	},
	"uwsgi_summary-request-time": {
		Name: "uwsgi-request-time",
		Unit: "ms",
	},
	"uwsgi_summary-requests": {
		Name: "uwsgi-requests.cntr",
		Unit: "requests",
	},
	"uwsgi_summary-workers": {
		Name: "uwsgi-workers",
		Unit: "",
	},
	"uwsgi_summary-active-workers": {
		Name: "uwsgi-active-workers",
		Unit: "",
	},
	"uwsgi_summary-exceptions": {
		Name: "uwsgi-exceptions.cntr",
		Unit: "exceptions",
	},
	"vault_audit_log_request-mean": {
		Name: "vault-audit-log-requests",
		Unit: "count",
	},
	"vault_audit_log_response-mean": {
		Name: "vault-audit-log-responses",
		Unit: "count",
	},
	"vault_barrier_delete-mean": {
		Name: "vault-barrier-deletes",
		Unit: "count",
	},
	"vault_barrier_get-mean": {
		Name: "vault-barrier-get-ops",
		Unit: "count",
	},
	"vault_barrier_put-mean": {
		Name: "vault-barrier-put-ops",
		Unit: "count",
	},
	"vault_barrier_list-value": {
		Name: "vault-barrier-list-ops",
		Unit: "count",
	},
	"vault_core_check_token-mean": {
		Name: "vault-token-checks.cntr",
		Unit: "count",
	},
	"vault_core_fetch_acl_and_token-mean": {
		Name: "vault-acl-and-token-fetches",
		Unit: "count",
	},
	"vault_core_handle_request-mean": {
		Name: "vault-requests",
		Unit: "count",
	},
	"vault_core_handle_login_request-mean": {
		Name: "vault-login-requests.cntr",
		Unit: "count",
	},
	"vault_core_leadership_setup_failed-mean": {
		Name: "vault-leadership-setup-failures.cntr",
		Unit: "count",
	},
	"vault_core_leadership_lost-mean": {
		Name: "vault-leadership-losses.cntr",
		Unit: "count",
	},
	"vault_core_post_unseal-value": {
		Name: "vault-post-unseal-ops",
		Unit: "count",
	},
	"vault_core_pre_seal-value": {
		Name: "vault-pre-seal-ops",
		Unit: "count",
	},
	"vault_core_seal-with-request-value": {
		Name: "vault-requested-seals",
		Unit: "count",
	},
	"vault_core_seal-value": {
		Name: "vault-seals",
		Unit: "count",
	},
	"vault_core_seal-internal-value": {
		Name: "vault-internal-seals",
		Unit: "count",
	},
	"vault_core_step_down-mean": {
		Name: "vault-step-downs.cntr",
		Unit: "count",
	},
	"vault_core_unseal-mean": {
		Name: "vault-unseals.cntr",
		Unit: "count",
	},
	"vault_runtime_alloc_bytes-value": {
		Name: "vault-allocated-bytes",
		Unit: "B",
	},
	"vault_runtime_free_count-value": {
		Name: "vault-free-ops.cntr",
		Unit: "count",
	},
	"vault_runtime_heap_objects-value": {
		Name: "vault-heap-objects",
		Unit: "count",
	},
	"vault_runtime_malloc_count-value": {
		Name: "vault-malloc-ops.cntr",
		Unit: "count",
	},
	"vault_runtime_num_goroutines-value": {
		Name: "vault-goroutines",
		Unit: "count",
	},
	"vault_runtime_sys_bytes-value": {
		Name: "vault-sys-bytes",
		Unit: "B",
	},
	"vault_runtime_gc_pause_ns-mean": {
		Name:       "vault-gc-pause-time-avg",
		Unit:       "s",
		Conversion: divideBy(1000 * 1000 * 1000),
	},
	"vault_runtime_total_gc_pause_ns-value": {
		Name:       "vault-gc-pause-time.cntr",
		Unit:       "s",
		Conversion: divideBy(1000 * 1000 * 1000),
	},
	"vault_runtime_total_gc_runs-value": {
		Name: "vault-gc-runs.cntr",
		Unit: "count",
	},
	"vault_expire_num_leases-value": {
		Name: "vault-expired-leases.cntr",
		Unit: "count",
	},
	"vault_expire_revoke": {
		Name: "vault-revoke-ops.cntr",
		Unit: "count",
	},
	"vault_expire_revoke-force": {
		Name: "vault-revokes-force.cntr",
		Unit: "count",
	},
	"vault_expire_revoke-prefix": {
		Name: "vault-revokes-by-prefix.cntr",
		Unit: "count",
	},
	"vault_expire_revoke-by-token": {
		Name: "vault-revokes-by-token.cntr",
		Unit: "count",
	},
	"vault_expire_renew": {
		Name: "vault-renew-ops.cntr",
		Unit: "count",
	},
	"vault_expire_renew-token": {
		Name: "vault-renew-token-ops",
		Unit: "count",
	},
	"vault_policy_get_policy": {
		Name: "vault-policy-get-ops.cntr",
		Unit: "count",
	},
	"vault_policy_list_policies": {
		Name: "vault-policy-list-ops.cntr",
		Unit: "count",
	},
	"vault_policy_delete_policy": {
		Name: "vault-policy-delete-ops.cntr",
		Unit: "count",
	},
	"vault_policy_set_policy": {
		Name: "vault-policy-set-ops.cntr",
		Unit: "count",
	},
	"vault_token_create": {
		Name: "vault-token-create-ops.cntr",
		Unit: "count",
	},
	"vault_token_createAccessor": {
		Name: "vault-token-identifier-ops.cntr",
		Unit: "count",
	},
	"vault_token_lookup": {
		Name: "vault-token-lookups.cntr",
		Unit: "count",
	},
	"vault_token_revoke": {
		Name: "vault-token-revokes.cntr",
		Unit: "count",
	},
	"vault_token_revoke-tree": {
		Name: "vault-token-tree-revokes.cntr",
		Unit: "count",
	},
	"vault_token_store": {
		Name: "vault-token-store-ops.cntr",
		Unit: "count",
	},
	"vault_rollback_attempt_auth-token--mean": {
		Name: "vault-rollback-attempts-auth-token",
		Unit: "count",
	},
	"vault_rollback_attempt_cubbyhole--mean": {
		Name: "vault-rollback-attempts-cubbyhole",
		Unit: "count",
	},
	"vault_rollback_attempt_secret--mean": {
		Name: "vault-rollback-attempts-secret",
		Unit: "count",
	},
	"vault_rollback_attempt_sys--mean": {
		Name: "vault-rollback-attempts-sys",
		Unit: "count",
	},
	"vault_rollback_attempt_pki--mean": {
		Name: "vault-rollback-attempts-pki",
		Unit: "count",
	},
	"vault_route_rollback_auth-token--mean": {
		Name: "vault-route-rollbacks-auth-token",
		Unit: "count",
	},
	"vault_route_rollback_cubbyhole--mean": {
		Name: "vault-route-rollbacks-cubbyhole",
		Unit: "count",
	},
	"vault_route_rollback_secret--mean": {
		Name: "vault-route-rollbacks-secret",
		Unit: "count",
	},
	"vault_route_rollback_sys--mean": {
		Name: "vault-route-rollbacks-sys",
		Unit: "count",
	},
	"vault_route_rollback_pki--mean": {
		Name: "vault-route-rollbacks-pki",
		Unit: "count",
	},
	"vault_etcd_put-value": {
		Name: "vault-etcd-put-ops",
		Unit: "count",
	},
	"vault_etcd_get-value": {
		Name: "vault-etcd-get-ops",
		Unit: "count",
	},
	"vault_etcd_delete-value": {
		Name: "vault-etcd-delete-ops",
		Unit: "count",
	},
	"vault_etcd_list-value": {
		Name: "vault-etcd-list-ops",
		Unit: "count",
	},
	"redis-blocked.clients": {
		Name: "redis-blocked-clients",
		Unit: "count",
	},
	"redis-client.biggest.input.buf": {
		Name: "redis-client-biggest-input-buf",
		Unit: "count",
	},
	"redis-clients": {
		Name: "redis-clients",
		Unit: "count",
	},
	"redis-cluster.enabled": {
		Name: "redis-cluster-enabled",
		Unit: "count",
	},
	"redis-connected.slaves": {
		Name: "redis-connected-slaves",
		Unit: "count",
	},
	"redis-evicted.keys": {
		Name: "redis-evicted-keys.cntr",
		Unit: "count",
	},
	"redis-expired.keys": {
		Name: "redis-expired-keys.cntr",
		Unit: "count",
	},
	"redis-instantaneous.ops.per.sec": {
		Name: "redis-ops-per-sec",
		Unit: "count",
	},
	"redis-keyspace.hitrate": {
		Name: "redis-keyspace-hitrate.cntr",
		Unit: "count",
	},
	"redis-keyspace.hits": {
		Name: "redis-keyspace-hits.cntr",
		Unit: "count",
	},
	"redis-keyspace.misses": {
		Name: "redis-keyspace-misses.cntr",
		Unit: "count",
	},
	"redis-master.repl.offset": {
		Name: "redis-master-repl-offset",
		Unit: "count",
	},
	"redis-pubsub.channels": {
		Name: "redis-pubsub-channels.cntr",
		Unit: "count",
	},
	"redis-pubsub.patterns": {
		Name: "redis-pubsub-patterns.cntr",
		Unit: "count",
	},
	"redis-rejected.connections": {
		Name: "redis-rejected-connections",
		Unit: "count",
	},
	"redis-repl.backlog.active": {
		Name: "redis-repl-backlog-active",
		Unit: "count",
	},
	"redis-repl.backlog.size": {
		Name: "redis-repl-backlog-size",
		Unit: "B",
	},
	"redis-sync.partial.err": {
		Name: "redis-sync-partial-err",
		Unit: "count",
	},
	"redis-sync.partial.ok": {
		Name: "redis-sync-partial-ok.cntr",
		Unit: "count",
	},
	"redis-total.commands.processed": {
		Name: "redis-total-commands-processed.cntr",
		Unit: "count",
	},
	"redis-total.connections.received": {
		Name: "redis-total-connections-received.cntr",
		Unit: "count",
	},
	"redis-total.net.input.bytes": {
		Name: "redis-total-net-input.cntr",
		Unit: "B",
	},
	"redis-total.net.output.bytes": {
		Name: "redis-total-output.cntr",
		Unit: "B",
	},
	"redis-used.cpu.sys": {
		Name: "redis-used-cpu-sys.cntr",
		Unit: "percent",
	},
	"redis-used.cpu.user": {
		Name: "redis-used-cpu-user.cntr",
		Unit: "percent",
	},
	"redis-used.memory": {
		Name: "redis-used-memory",
		Unit: "B",
	},
	"redis-used.memory.lua": {
		Name: "redis-used-memory-lua",
		Unit: "B",
	},
	"redis-used.memory.peak": {
		Name: "redis-peak-used-memory",
		Unit: "B",
	},
	"redis-used.memory.rss": {
		Name: "redis-used-memory-rss",
		Unit: "B",
	},
	"zookeeper-outstanding.requests": {
		Name: "zookeeper-outstanding-requests",
		Unit: "count",
	},
	"zookeeper-open.file.descriptor.count": {
		Name: "zookeeper-open-file-descriptor.cntr",
		Unit: "count",
	},
	"zookeeper-packets.sent": {
		Name: "zookeeper-packets-sent.cntr",
		Unit: "count",
	},
	"zookeeper-max.latency": {
		Name: "zookeeper-max-latency",
		Unit: "count",
	},
	"zookeeper-packets.received": {
		Name: "zookeeper-packets-received.cntr",
		Unit: "count",
	},
	"zookeeper-approximate.data.size": {
		Name: "zookeeper-approximate-data-size",
		Unit: "B",
	},
	"zookeeper-avg.latency": {
		Name: "zookeeper-avg-latency",
		Unit: "count",
	},
	"zookeeper-max.file.descriptor.count": {
		Name: "zookeeper-max-file-descriptor.cntr",
		Unit: "count",
	},
	"zookeeper-ephemerals.count": {
		Name: "zookeeper-ephemerals.cntr",
		Unit: "count",
	},
	"zookeeper-num.alive.connections": {
		Name: "zookeeper-alive-connections",
		Unit: "count",
	},
	"zookeeper-znode.count": {
		Name: "zookeeper-znodes.cntr",
		Unit: "count",
	},
	"zookeeper-watch.count": {
		Name: "zookeeper-watch.cntr",
		Unit: "count",
	},
	"kafka.controller-KafkaController": {
		Name: "kafka-controller",
		Unit: "count",
	},
	"kafka.network-RequestMetrics.Count.Produce.RequestsPerSec": {
		Name: "kafka-produce-requests.cntr",
		Unit: "count/s",
	},
	"kafka.network-RequestMetrics.Count.FetchConsumer.RequestsPerSec": {
		Name: "kafka-fetch-consumer-requests.cntr",
		Unit: "count/s",
	},
	"kafka.network-RequestMetrics.Count.FetchFollower.RequestsPerSec": {
		Name: "kafka-fetch-follower-requests",
		Unit: "count/s",
	},
	"kafka.network-RequestMetrics.Count.Produce.TotalTimeMs": {
		Name:       "kafka-produce-time-total.cntr",
		Unit:       "s",
		Conversion: divideBy(1000),
	},
	"kafka.network-RequestMetrics.Count.FetchConsumer.TotalTimeMs": {
		Name:       "kafka-fetch-consumer-time-total",
		Unit:       "s",
		Conversion: divideBy(1000),
	},
	"kafka.network-RequestMetrics.Count.FetchFollower.TotalTimeMs": {
		Name:       "kafka-fetch-follower-time-total",
		Unit:       "s",
		Conversion: divideBy(1000),
	},
	"kafka.network-RequestMetrics.Min.Produce.TotalTimeMs": {
		Name:       "kafka-produce-time-total-min",
		Unit:       "s",
		Conversion: divideBy(1000),
	},
	"kafka.network-RequestMetrics.Max.Produce.TotalTimeMs": {
		Name:       "kafka-produce-time-total-max",
		Unit:       "s",
		Conversion: divideBy(1000),
	},
	"kafka.network-RequestMetrics.Min.FetchConsumer.TotalTimeMs": {
		Name:       "kafka-fetch-consumer-time-total-min",
		Unit:       "s",
		Conversion: divideBy(1000),
	},
	"kafka.network-RequestMetrics.Max.FetchConsumer.TotalTimeMs": {
		Name:       "kafka-fetch-consumer-time-total-max",
		Unit:       "s",
		Conversion: divideBy(1000),
	},
	"kafka.network-RequestMetrics.Min.FetchFollower.TotalTimeMs": {
		Name:       "kafka-fetch-follower-time-total-min",
		Unit:       "s",
		Conversion: divideBy(1000),
	},
	"kafka.network-RequestMetrics.Max.FetchFollower.TotalTimeMs": {
		Name:       "kafka-fetch-follower-time-total-max",
		Unit:       "s",
		Conversion: divideBy(1000),
	},
	"kafka.server-Fetch.queue-size": {
		Name: "kafka-fetch-queue-size",
		Unit: "count",
	},
	"kafka.server-DelayedFetchMetrics.Count.follower": {
		Name: "kafka-delayed-fetch-follower.cntr",
		Unit: "count",
	},
	"kafka.server-DelayedFetchMetrics.Count.consumer": {
		Name: "kafka-delayed-fetch-consumer.cntr",
		Unit: "count",
	},
	"kafka.server-DelayedOperationPurgatory": {
		Name: "kafka-delayed-operation-purgatory",
		Unit: "count",
	},
	"kafka.server-Fetch.byte-rate": {
		Name: "kafka-fetch-byte-rate",
		Unit: "count",
	},
	"kafka.server-Fetch.throttle-time": {
		Name: "kafka-fetch-throttle-time",
		Unit: "count",
	},
	"kafka.server-FetcherLagMetrics": {
		Name: "kafka-fetcher-lag",
		Unit: "count",
	},
	"kafka.server-FetcherStats.Count.BytesPerSec": {
		Name: "kafka-fetcher-bytes.cntr",
		Unit: "B/s",
	},
	"kafka.server-FetcherStats.Count.RequestsPerSec": {
		Name: "kafka-fetcher-requests.cntr",
		Unit: "count/s",
	},
	"kafka.server-KafkaRequestHandlerPool.Count": {
		Name: "kafka-request-handler-pool.cntr",
		Unit: "count",
	},
	"kafka.server-LeaderReplication.byte-rate": {
		Name: "kafka-leader-replication-rate",
		Unit: "B",
	},
	"kafka.server-Produce.byte-rate": {
		Name: "kafka-produce-byte-rate",
		Unit: "count",
	},
	"kafka.server-Produce.queue-size": {
		Name: "kafka-produce-queue-size",
		Unit: "count",
	},
	"kafka.server-Produce.throttle-time": {
		Name: "kafka-produce-throttle-time",
		Unit: "count",
	},
	"kafka.server-replica-fetcher-metrics.connection-close-rate": {
		Name: "kafka-replica-fetcher-connection-close-rate",
		Unit: "count",
	},
	"kafka.server-replica-fetcher-metrics.connection-count": {
		Name: "kafka-replica-fetcher-connection-count",
		Unit: "count",
	},
	"kafka.server-replica-fetcher-metrics.connection-creation-rate": {
		Name: "kafka-replica-fetcher-connection-creation-rate",
		Unit: "count",
	},
	"kafka.server-replica-fetcher-metrics.incoming-byte-rate": {
		Name: "kafka-replica-fetcher-incoming-byte-rate",
		Unit: "count",
	},
	"kafka.server-replica-fetcher-metrics.io-ratio": {
		Name: "kafka-replica-fetcher-io-rate",
		Unit: "count",
	},
	"kafka.server-replica-fetcher-metrics.io-time-ns-avg": {
		Name:       "kafka-replica-fetcher-io-time",
		Unit:       "s",
		Conversion: divideBy(1000 * 1000 * 1000),
	},
	"kafka.server-replica-fetcher-metrics.io-wait-ratio": {
		Name: "kafka-replica-fetcher-io-wait-ratio",
		Unit: "count",
	},
	"kafka.server-replica-fetcher-metrics.io-wait-time-ns-avg": {
		Name:       "kafka-replica-fetcher-io-wait-time",
		Unit:       "s",
		Conversion: divideBy(1000 * 1000 * 1000),
	},
	"kafka.server-replica-fetcher-metrics.network-io-rate": {
		Name: "kafka-replica-fetcher-network-io-rate",
		Unit: "count",
	},
	"kafka.server-replica-fetcher-metrics.outgoing-byte-rate": {
		Name: "kafka-replica-fetcher-outgoing-byte-rate",
		Unit: "count",
	},
	"kafka.server-replica-fetcher-metrics.request-rate": {
		Name: "kafka-replica-fetcher-request-rate",
		Unit: "coutn",
	},
	"kafka.server-replica-fetcher-metrics.request-size-avg": {
		Name: "kafka-replica-fetcher-request-size-avg",
		Unit: "B",
	},
	"kafka.server-replica-fetcher-metrics.request-size-max": {
		Name: "kafka-replica-fetcher-request-size-max",
		Unit: "B",
	},
	"kafka.server-replica-fetcher-metrics.response-rate": {
		Name: "kafka-replica-fetcher-response-rate",
		Unit: "count",
	},
	"kafka.server-replica-fetcher-metrics.select-rate": {
		Name: "kafka-replica-fetcher-select-rate",
		Unit: "count",
	},
	"kafka.server-ReplicaFetcherManager": {
		Name: "kafka-fetcher-replica-manager",
		Unit: "count",
	},
	"kafka.server-SessionExpireListener.Count": {
		Name: "kafka-session-expiry-listener.cntr",
		Unit: "count",
	},
	"kafka.server-socket-server-metrics.connection-close-rate": {
		Name: "kafka-socket-connection-close-rate",
		Unit: "count",
	},
	"kafka.server-socket-server-metrics.connection-count": {
		Name: "kafka-socket-connection-count",
		Unit: "count",
	},
	"kafka.server-socket-server-metrics.connection-creation-rate": {
		Name: "kafka-socket-connection-creation-rate",
		Unit: "count",
	},
	"kafka.server-socket-server-metrics.incoming-byte-rate": {
		Name: "kafka-socket-incoming-byte-rate",
		Unit: "count",
	},
	"kafka.server-socket-server-metrics.io-ratio": {
		Name: "kafka-socket-io-ratio",
		Unit: "count",
	},
	"kafka.server-socket-server-metrics.io-time-ns-avg": {
		Name:       "kafka-socket-avg-io-time",
		Unit:       "s",
		Conversion: divideBy(1000 * 1000 * 1000),
	},
	"kafka.server-socket-server-metrics.io-wait-ratio": {
		Name: "kafka-socket-io-wait",
		Unit: "count",
	},
	"kafka.server-socket-server-metrics.io-wait-time-ns-avg": {
		Name:       "kafka-socket-io-wait-time",
		Unit:       "s",
		Conversion: divideBy(1000 * 1000 * 1000),
	},
	"kafka.server-socket-server-metrics.network-io-rate": {
		Name: "kafka-socket-network-io-rate",
		Unit: "count",
	},
	"kafka.server-socket-server-metrics.outgoing-byte-rate": {
		Name: "kafka-socket-outgoing-byte-rate",
		Unit: "count",
	},
	"kafka.server-socket-server-metrics.request-rate": {
		Name: "kafka-socket-request-rate",
		Unit: "count",
	},
	"kafka.server-socket-server-metrics.request-size-avg": {
		Name: "kafka-socket-request-size-avg",
		Unit: "B",
	},
	"kafka.server-socket-server-metrics.request-size-max": {
		Name: "kafka-socket-request-size-max",
		Unit: "B",
	},
	"kafka.server-socket-server-metrics.response-rate": {
		Name: "kafka-socket-response-rate",
		Unit: "count",
	},
	"kafka.server-socket-server-metrics.select-rate": {
		Name: "kafka-socket-select-rate",
		Unit: "count",
	},
	"kafka.server-BrokerTopicMetrics.Count.BytesInPerSec": {
		Name: "kafka-bytes-in.cntr",
		Unit: "B/s",
	},
	"kafka.server-BrokerTopicMetrics.Count.BytesOutPerSec": {
		Name: "kafka-bytes-out.cntr",
		Unit: "B/s",
	},
	"kafka.server-BrokerTopicMetrics.Count.BytesRejectedPerSec": {
		Name: "kafka-bytes-rejected",
		Unit: "B/s",
	},
	"kafka.server-BrokerTopicMetrics.Count.FailedFetchRequestsPerSec": {
		Name: "kafka-failed-fetch-requests",
		Unit: "count/s",
	},
	"kafka.server-BrokerTopicMetrics.Count.FailedProduceRequestsPerSec": {
		Name: "kafka-failed-produce-requests.cntr",
		Unit: "count/s",
	},
	"kafka.server-BrokerTopicMetrics.Count.MessagesInPerSec": {
		Name: "kafka-messages-in.cntr",
		Unit: "count/s",
	},
	"kafka.server-BrokerTopicMetrics.Count.TotalFetchRequestsPerSec": {
		Name: "kafka-fetch-requests.cntr",
		Unit: "count/s",
	},
	"kafka.server-BrokerTopicMetrics.Count.TotalProduceRequestsPerSec": {
		Name: "kafka-produce-requests.cntr",
		Unit: "count/s",
	},
	"kafka.server-ReplicaManager.Count": {
		Name: "kafka-replica-manager-count",
		Unit: "count",
	},
	"kafka.server-KafkaServer": {
		Name: "kafka-servers",
		Unit: "count",
	},
	"kafka.server-ReplicaManager": {
		Name: "kafka-servers",
		Unit: "count",
	},
	"kafka.server-kafka-metrics-count": {
		Name: "kafka-metrics-count",
		Unit: "count",
	},
	"kafka.controller-ControllerStats.Count": {
		Name: "kafka-controller-stats",
		Unit: "count",
	},
	"kafka.controller-ControllerStats.Min": {
		Name: "kafka-controller-stats-min",
		Unit: "count",
	},
	"kafka.controller-ControllerStats.Max": {
		Name: "kafka-controller-stats-max",
		Unit: "count",
	},
	"minio_network_sent_bytes_total-counter": {
		Name: "minio-network-sent-total",
		Unit: "B",
	},
	"minio_network_received_bytes_total-counter": {
		Name: "minio-network-received-total",
		Unit: "B",
	},
	"minio_disk_storage_bytes-gauge": {
		Name: "minio-disk-storage-available",
		Unit: "B",
	},
	"minio_disk_storage_free_bytes-gauge": {
		Name: "minio-disk-storage-free",
		Unit: "B",
	},
	"minio_offline_disks-gauge": {
		Name: "minio-offline-disks",
		Unit: "count",
	},
	"minio_total_disks-gauge": {
		Name: "minio-total-disks",
		Unit: "count",
	},
	"minio_http_requests_duration_seconds-sum": {
		Name: "minio-http-requests-duration-aggregate",
		Unit: "s",
	},
	"minio_http_requests_duration_seconds-count": {
		Name: "minio-http-requests-count",
		Unit: "count",
	},
<<<<<<< HEAD
=======
	"influxdb-n.shards": {
		Name: "influxdb-shards",
		Unit: "count",
	},
	"influxdb_cq-queryFail": {
		Name: "influxdb-continuous-queries-fail.cntr",
		Unit: "count",
	},
	"influxdb_cq-queryOk": {
		Name: "influxdb-continuous-queries-ok.cntr",
		Unit: "count",
	},
	"influxdb_database-numMeasurements": {
		Name: "influxdb-database-measurements",
		Unit: "count",
	},
	"influxdb_database-numSeries": {
		Name: "influxdb-database-series",
		Unit: "count",
	},
	"influxdb_httpd-authFail": {
		Name: "influxdb-auth-failure",
		Unit: "count",
	},
	"influxdb_httpd-clientError": {
		Name: "influxdb-client-error",
		Unit: "count",
	},
	"influxdb_httpd-pingReq": {
		Name: "influxdb-ping-requests",
		Unit: "count",
	},
	"influxdb_httpd-pointsWrittenDropped": {
		Name: "influxdb-points-written-dropped",
		Unit: "count",
	},
	"influxdb_httpd-pointsWrittenFail": {
		Name: "influxdb-points-written-fail",
		Unit: "count",
	},
	"influxdb_httpd-pointsWrittenOK": {
		Name: "influxdb-points-written-ok",
		Unit: "count",
	},
	"influxdb_httpd-queryReq": {
		Name: "influxdb-query-request",
		Unit: "count",
	},
	"influxdb_httpd-queryReqDurationNs": {
		Name:       "influxdb-query-request-duration",
		Unit:       "s",
		Conversion: divideBy(1000 * 1000 * 1000),
	},
	"influxdb_httpd-queryRespBytes": {
		Name: "influxdb-query-response-size",
		Unit: "B",
	},
	"influxdb_httpd-recoveredPanics": {
		Name: "influxdb-recovered-panics",
		Unit: "count",
	},
	"influxdb_httpd-req": {
		Name: "influxdb-requests",
		Unit: "count",
	},
	"influxdb_httpd-reqActive": {
		Name: "influxdb-active-requests",
		Unit: "count",
	},
	"influxdb_httpd-reqDurationNs": {
		Name:       "influxdb-requests-duration",
		Unit:       "s",
		Conversion: divideBy(1000 * 1000 * 1000),
	},
	"influxdb_httpd-serverError": {
		Name: "influxdb-server-errors",
		Unit: "count",
	},
	"influxdb_httpd-statusReq": {
		Name: "influxdb-status-requests",
		Unit: "count",
	},
	"influxdb_httpd-writeReq": {
		Name: "influxdb-write-requests",
		Unit: "count",
	},
	"influxdb_httpd-writeReqActive": {
		Name: "influxdb-write-requests-active",
		Unit: "count",
	},
	"influxdb_httpd-writeReqBytes": {
		Name: "influxdb-write-requests",
		Unit: "B",
	},
	"influxdb_httpd-writeReqDurationNs": {
		Name:       "influxdb-write-requests-duration",
		Unit:       "s",
		Conversion: divideBy(1000 * 1000 * 1000),
	},
>>>>>>> 47d93aef
	"influxdb_memstats-sys": {
		Name: "influxdb-memstats-sys",
		Unit: "B",
	},
	"influxdb_memstats-total.alloc": {
		Name: "influxdb-memstats-total-allocated",
		Unit: "B",
	},
<<<<<<< HEAD
=======
	"influxdb_queryExecutor-queriesActive": {
		Name: "influxdb-queries-active",
		Unit: "count",
	},
	"influxdb_queryExecutor-queriesExecuted": {
		Name: "influxdb-queries-executed",
		Unit: "count",
	},
	"influxdb_queryExecutor-queriesFinished": {
		Name: "influxdb-queries-finished",
		Unit: "count",
	},
	"influxdb_queryExecutor-queryDurationNs": {
		Name:       "influxdb-query-duration",
		Unit:       "s",
		Conversion: divideBy(1000 * 1000 * 1000),
	},
	"influxdb_queryExecutor-recoveredPanics": {
		Name: "influxdb-queet-recovered-panics",
		Unit: "count",
	},
>>>>>>> 47d93aef
	"influxdb_runtime-Alloc": {
		Name: "influxdb-runtime-alloc",
		Unit: "count",
	},
	"influxdb_runtime-Frees": {
		Name: "influxdb-runtime-frees",
		Unit: "count",
	},
	"influxdb_runtime-HeapAlloc": {
		Name: "influxdb-runtime-heal-alloc",
		Unit: "count",
	},
	"influxdb_runtime-HeapIdle": {
		Name: "influxdb-runtime-heal-idle",
		Unit: "count",
	},
	"influxdb_runtime-HeapInUse": {
		Name: "influxdb-runtime-heap-inuse",
		Unit: "count",
	},
	"influxdb_runtime-HeapObjects": {
		Name: "influxdb-runtime-heap-objects",
		Unit: "count",
	},
	"influxdb_runtime-HeapReleased": {
		Name: "influxdb-runtime-heap-released",
		Unit: "count",
	},
	"influxdb_runtime-HeapSys": {
		Name: "influxdb-runtime-heap-sys",
		Unit: "count",
	},
	"influxdb_runtime-Lookups": {
		Name: "influxdb-runtime-lookups",
		Unit: "count",
	},
	"influxdb_runtime-Mallocs": {
		Name: "influxdb-runtime-mallocs",
		Unit: "count",
	},
	"influxdb_runtime-PauseTotalNs": {
		Name:       "influxdb-runtime-pause-total",
		Unit:       "s",
		Conversion: divideBy(1000 * 1000 * 1000),
	},
	"influxdb_runtime-Sys": {
		Name: "influxdb-runtime-sys",
		Unit: "count",
	},
	"influxdb_runtime-TotalAlloc": {
		Name: "influxdb-runtime-totalalloc",
		Unit: "count",
	},
<<<<<<< HEAD
	"influxdb_queryExecutor-queryDurationNs": {
	  Name: "influxdb-query-duration",
	  Unit: "s",
	  Conversion: divide_by(1000 * 1000 * 1000),
	},
	"influxdb_queryExecutor-queriesActive": {
	  Name: "influxdb-queries-active",
	  Unit: "count",
	},
	"influxdb_queryExecutor-queriesExecuted": {
	  Name: "influxdb-queries-executed",
	  Unit: "count",
	},
	"influxdb_queryExecutor-queriesFinished": {
	  Name: "influxdb-queries-finished",
	  Unit: "count",
	},
	"influxdb_queryExecutor-recoveredPanics": {
	  Name: "influxdb-query-recovered-panics",
	  Unit: "count",
	},
	"influxdb_database-numMeasurements": {
	  Name: "influxdb-database-measurements",
	  Unit: "count",
	},
	"influxdb_database-numSeries": {
	  Name: "influxdb-database-series",
	  Unit: "count",
=======
	"influxdb_shard-diskBytes": {
		Name: "influxdb-shard-disk",
		Unit: "B",
	},
	"influxdb_shard-fieldsCreate": {
		Name: "influxdb-shard-fields-create",
		Unit: "count",
	},
	"influxdb_shard-seriesCreate": {
		Name: "influxdb-shard-series-create",
		Unit: "count",
	},
	"influxdb_shard-writeBytes": {
		Name: "influxdb-shard-write",
		Unit: "B",
	},
	"influxdb_shard-writePointsDropped": {
		Name: "influxdb-shard-write-points-dropped",
		Unit: "count",
	},
	"influxdb_shard-writePointsErr": {
		Name: "influxdb-shard-write-points-error",
		Unit: "count",
	},
	"influxdb_shard-writePointsOk": {
		Name: "influxdb-shard-write-points-ok",
		Unit: "count",
	},
	"influxdb_shard-writeReq": {
		Name: "influxdb-shard-write-requests",
		Unit: "count",
	},
	"influxdb_shard-writeReqErr": {
		Name: "influxdb-shard-write-requests-error",
		Unit: "count",
	},
	"influxdb_shard-writeReqOk": {
		Name: "influxdb-shard-write-requests-ok",
		Unit: "count",
	},
	"influxdb_subscriber-createFailures": {
		Name: "influxdb-subscriber-create-failures",
		Unit: "count",
	},
	"influxdb_subscriber-pointsWritten": {
		Name: "influxdb-subscriber-points-written",
		Unit: "count",
	},
	"influxdb_subscriber-writeFailures": {
		Name: "influxdb-subscriber-write-failures",
		Unit: "count",
	},
	"influxdb_tsm1_cache-WALCompactionTimeMs": {
		Name:       "influxdb-cache-wal-compaction",
		Unit:       "s",
		Conversion: divideBy(1000.0),
	},
	"influxdb_tsm1_cache-cacheAgeMs": {
		Name:       "influxdb-cache-age",
		Unit:       "s",
		Conversion: divideBy(1000.0),
	},
	"influxdb_tsm1_cache-cachedBytes": {
		Name: "influxdb-cache-cached",
		Unit: "B",
	},
	"influxdb_tsm1_cache-diskBytes": {
		Name: "influxdb-cache-disk",
		Unit: "B",
	},
	"influxdb_tsm1_cache-memBytes": {
		Name: "influxdb-cache-memory",
		Unit: "B",
	},
	"influxdb_tsm1_cache-snapshotCount": {
		Name: "influxdb-cache-snapshot",
		Unit: "count",
	},
	"influxdb_tsm1_cache-writeDropped": {
		Name: "influxdb-cache-write-dropped",
		Unit: "count",
	},
	"influxdb_tsm1_cache-writeErr": {
		Name: "influxdb-cache-write-error",
		Unit: "count",
	},
	"influxdb_tsm1_cache-writeOk": {
		Name: "influxdb-cache-write-ok",
		Unit: "count",
	},
	"influxdb_tsm1_filestore-diskBytes": {
		Name: "influxdb-filestore-disk",
		Unit: "B",
	},
	"influxdb_tsm1_filestore-numFiles": {
		Name: "influxdb-filestore-num-files",
		Unit: "count",
	},
	"influxdb_tsm1_wal-currentSegmentDiskBytes": {
		Name: "influxdb-current-segment-disk",
		Unit: "B",
	},
	"influxdb_tsm1_wal-oldSegmentsDiskBytes": {
		Name: "influxdb-old-segments-disk",
		Unit: "B",
	},
	"influxdb_tsm1_wal-writeErr": {
		Name: "influxdb-wal-write-error",
		Unit: "count",
	},
	"influxdb_tsm1_wal-writeOk": {
		Name: "influxdb-wal-write-ok",
		Unit: "count",
	},
	"influxdb_write-pointReq": {
		Name: "influxdb-write-point-requests",
		Unit: "count",
	},
	"influxdb_write-pointReqLocal": {
		Name: "influxdb-write-point-requests-local",
		Unit: "count",
	},
	"influxdb_write-req": {
		Name: "influxdb-write-requests",
		Unit: "count",
	},
	"influxdb_write-writeDrop": {
		Name: "influxdb-write-drop",
		Unit: "count",
	},
	"influxdb_write-writeError": {
		Name: "influxdb-write-error",
		Unit: "count",
	},
	"influxdb_write-writeOk": {
		Name: "influxdb-write-ok",
		Unit: "count",
	},
	"influxdb_write-writeTimeout": {
		Name: "influxdb-write-timeout",
		Unit: "count",
>>>>>>> 47d93aef
	},

// Translation bears the convertion info from the source to the CMP metric
type Translation struct {
	Name       string
	Unit       string
	Conversion func(interface{}) interface{}
}

func subtractFrom100Percent(value interface{}) interface{} {
	return (100.0 - value.(float64))
}

func divideBy(divisor float64) func(value interface{}) interface{} {
	return func(value interface{}) interface{} {
		switch v := value.(type) {
		case int64:
			return float64(v) / divisor
		case float64:
			return v / divisor
		default:
			return 0.0
		}
	}
}

func esClusterHealth(status interface{}) interface{} {
	switch status.(string) {
	case "green":
		return 0.0
	case "yellow":
		return 1.0
	case "red":
		return 2.0
	default:
		return 3.0
	}
}

// PostMetrics is the payload sent to the CMP metrics API
type PostMetrics struct {
	MonitoringSystem string      `json:"monitoring_system"`
	ResourceID       string      `json:"resource_id"`
	Metrics          []DataPoint `json:"metrics"`
}

// DataPoint represents a CMP metric data point
type DataPoint struct {
	Metric string `json:"metric"`
	Unit   string `json:"unit"`
	Value  string `json:"value"`
	Time   string `json:"time"`
}

// AddMetric appends a metric data point to the list of metrics
func (data *PostMetrics) AddMetric(item DataPoint) []DataPoint {
	data.Metrics = append(data.Metrics, item)
	return data.Metrics
}

// Connect makes a connection to CMP
func (a *CMP) Connect() error {
	if a.APIUser == "" || a.APIKey == "" || a.CMPInstance == "" || a.ResourceID == "" {
		return fmt.Errorf(
			"api_user, api_key, resource_id and cmp_instance " +
				"are required fields for cmp output",
		)
	}
	tr := &http.Transport{
		TLSClientConfig: &tls.Config{InsecureSkipVerify: true},
	}

	a.client = &http.Client{
		Transport: tr,
		Timeout:   a.Timeout.Duration,
	}
	return nil
}

// Write sends the metrics to CMP
func (a *CMP) Write(metrics []telegraf.Metric) error {
	if len(metrics) == 0 {
		return nil
	}
	payload := &PostMetrics{
		MonitoringSystem: "telegraf",
		ResourceID:       a.ResourceID,
	}

	for _, m := range metrics {
		log.Printf("D! [CMP] processing: %+v", m)

		suffix := ""
		cpu := m.Tags()["cpu"]
		path := m.Tags()["path"]
		haproxyService := m.Tags()["proxy"] + "_" + m.Tags()["sv"]
		containerName := m.Tags()["com.docker.compose.service"]
		diskName := m.Tags()["name"]
		db := m.Tags()["db"]
		kafkaTopic := m.Tags()["topic"]
		kafkaBrokerHost := m.Tags()["brokerHost"]
		mongoDBName := m.Tags()["db_name"]

		if len(cpu) > 0 && cpu != "cpu-total" {
			suffix = cpu[3:]
		} else if len(path) > 0 {
			suffix = path
		} else if len(containerName) > 0 {
			suffix = containerName
		} else if m.Name() == "haproxy" && len(haproxyService) > 0 {
			suffix = haproxyService
		} else if m.Name() == "diskio" && len(diskName) > 0 {
			suffix = diskName
		} else if m.Name() == "postgresql" && len(db) > 0 {
			suffix = db
		} else if strings.HasPrefix(m.Name(), "mongodb_") && len(mongoDBName) > 0 {
			suffix = mongoDBName
		} else if strings.HasPrefix(m.Name(), "kafka.") && len(kafkaTopic) > 0 {
			suffix = kafkaTopic
		} else if strings.HasPrefix(m.Name(), "kafka.") && len(kafkaBrokerHost) > 0 {
			suffix = kafkaBrokerHost
		}

		timestamp := m.Time().UTC().Format("2006-01-02T15:04:05.999999Z")
		for k, v := range m.Fields() {
			if k == "DelayedFetchMetrics.Count" {
				k = fmt.Sprintf("%s.%s", k, m.Tags()["fetcherType"])
			} else if k == "BrokerTopicMetrics.Count" || k == "FetcherStats.Count" {
				k = fmt.Sprintf("%s.%s", k, m.Tags()["name"])
			} else if strings.HasPrefix(k, "RequestMetrics.") {
				k = fmt.Sprintf("%s.%s.%s", k, m.Tags()["request"], m.Tags()["name"])
			}
			metricName := m.Name() + "-" + strings.Replace(k, "_", ".", -1)
			translation, found := translateMap[metricName]
			if found {
				cmpName := translation.Name
				if len(suffix) > 0 {
					if strings.HasSuffix(cmpName, ".cntr") {
						cmpName = strings.TrimSuffix(cmpName, ".cntr")
						cmpName += "." + suffix + ".cntr"
					} else {
						cmpName += "." + suffix
					}

				}

				conversion := translation.Conversion
				if conversion != nil {
					v = conversion(v)
				}

				p := DataPoint{
					Metric: cmpName,
					Unit:   translation.Unit,
					Value:  fmt.Sprintf("%v", v),
					Time:   timestamp,
				}
				log.Printf("D! [CMP] created data point: %+v", p)
				payload.AddMetric(p)

			} else {
				log.Printf("D! [CMP] skipping metric %s: not found in the translation map", metricName)

			}
		}
	}

	cmpBytes, err := json.Marshal(payload)
	if err != nil {
		return fmt.Errorf("unable to JSON-serialize the data points: %s", err.Error())
	}
	req, err := http.NewRequest(
		"POST",
		a.authenticatedURL(),
		bytes.NewBuffer(cmpBytes),
	)
	if err != nil {
		return fmt.Errorf("unable to prepare the HTTP request %s", err.Error())
	}
	req.Header.Add("User-Agent", fmt.Sprintf("telegraf/%s", a.version))
	req.Header.Add("Content-Type", "application/json")
	req.SetBasicAuth(a.APIUser, a.APIKey)

	log.Printf(
		"I! [CMP] Sending %d data points generated from %d metrics to the API",
		len(payload.Metrics),
		len(metrics),
	)
	resp, err := a.client.Do(req)
	if err != nil {
		return fmt.Errorf("API call failed: %s", err.Error())
	}
	defer resp.Body.Close()

	if resp.StatusCode != http.StatusOK {
		body, err := ioutil.ReadAll(resp.Body)
		if err != nil {
			log.Printf("E! [CMP] failed to parse CMP response body: %s", err)
		}
		return fmt.Errorf("received a non-200 response: %s %s", resp.Status, body)
	}

	return nil
}

// SampleConfig returns a sample plugin config
func (a *CMP) SampleConfig() string {
	return sampleConfig
}

// Description returns the plugin description
func (a *CMP) Description() string {
	return "Configuration for CMP Server to send metrics to."
}

func (a *CMP) authenticatedURL() string {
	return fmt.Sprintf("%s/metrics", a.CMPInstance)
}

// Close closes the connection
func (a *CMP) Close() error {
	a.client = nil
	return nil
}

func init() {
	outputs.Add("cmp", func() telegraf.Output {
		return &CMP{
			version: findVersion(),
		}
	})
}<|MERGE_RESOLUTION|>--- conflicted
+++ resolved
@@ -1519,108 +1519,6 @@
 		Name: "minio-http-requests-count",
 		Unit: "count",
 	},
-<<<<<<< HEAD
-=======
-	"influxdb-n.shards": {
-		Name: "influxdb-shards",
-		Unit: "count",
-	},
-	"influxdb_cq-queryFail": {
-		Name: "influxdb-continuous-queries-fail.cntr",
-		Unit: "count",
-	},
-	"influxdb_cq-queryOk": {
-		Name: "influxdb-continuous-queries-ok.cntr",
-		Unit: "count",
-	},
-	"influxdb_database-numMeasurements": {
-		Name: "influxdb-database-measurements",
-		Unit: "count",
-	},
-	"influxdb_database-numSeries": {
-		Name: "influxdb-database-series",
-		Unit: "count",
-	},
-	"influxdb_httpd-authFail": {
-		Name: "influxdb-auth-failure",
-		Unit: "count",
-	},
-	"influxdb_httpd-clientError": {
-		Name: "influxdb-client-error",
-		Unit: "count",
-	},
-	"influxdb_httpd-pingReq": {
-		Name: "influxdb-ping-requests",
-		Unit: "count",
-	},
-	"influxdb_httpd-pointsWrittenDropped": {
-		Name: "influxdb-points-written-dropped",
-		Unit: "count",
-	},
-	"influxdb_httpd-pointsWrittenFail": {
-		Name: "influxdb-points-written-fail",
-		Unit: "count",
-	},
-	"influxdb_httpd-pointsWrittenOK": {
-		Name: "influxdb-points-written-ok",
-		Unit: "count",
-	},
-	"influxdb_httpd-queryReq": {
-		Name: "influxdb-query-request",
-		Unit: "count",
-	},
-	"influxdb_httpd-queryReqDurationNs": {
-		Name:       "influxdb-query-request-duration",
-		Unit:       "s",
-		Conversion: divideBy(1000 * 1000 * 1000),
-	},
-	"influxdb_httpd-queryRespBytes": {
-		Name: "influxdb-query-response-size",
-		Unit: "B",
-	},
-	"influxdb_httpd-recoveredPanics": {
-		Name: "influxdb-recovered-panics",
-		Unit: "count",
-	},
-	"influxdb_httpd-req": {
-		Name: "influxdb-requests",
-		Unit: "count",
-	},
-	"influxdb_httpd-reqActive": {
-		Name: "influxdb-active-requests",
-		Unit: "count",
-	},
-	"influxdb_httpd-reqDurationNs": {
-		Name:       "influxdb-requests-duration",
-		Unit:       "s",
-		Conversion: divideBy(1000 * 1000 * 1000),
-	},
-	"influxdb_httpd-serverError": {
-		Name: "influxdb-server-errors",
-		Unit: "count",
-	},
-	"influxdb_httpd-statusReq": {
-		Name: "influxdb-status-requests",
-		Unit: "count",
-	},
-	"influxdb_httpd-writeReq": {
-		Name: "influxdb-write-requests",
-		Unit: "count",
-	},
-	"influxdb_httpd-writeReqActive": {
-		Name: "influxdb-write-requests-active",
-		Unit: "count",
-	},
-	"influxdb_httpd-writeReqBytes": {
-		Name: "influxdb-write-requests",
-		Unit: "B",
-	},
-	"influxdb_httpd-writeReqDurationNs": {
-		Name:       "influxdb-write-requests-duration",
-		Unit:       "s",
-		Conversion: divideBy(1000 * 1000 * 1000),
-	},
->>>>>>> 47d93aef
 	"influxdb_memstats-sys": {
 		Name: "influxdb-memstats-sys",
 		Unit: "B",
@@ -1629,30 +1527,6 @@
 		Name: "influxdb-memstats-total-allocated",
 		Unit: "B",
 	},
-<<<<<<< HEAD
-=======
-	"influxdb_queryExecutor-queriesActive": {
-		Name: "influxdb-queries-active",
-		Unit: "count",
-	},
-	"influxdb_queryExecutor-queriesExecuted": {
-		Name: "influxdb-queries-executed",
-		Unit: "count",
-	},
-	"influxdb_queryExecutor-queriesFinished": {
-		Name: "influxdb-queries-finished",
-		Unit: "count",
-	},
-	"influxdb_queryExecutor-queryDurationNs": {
-		Name:       "influxdb-query-duration",
-		Unit:       "s",
-		Conversion: divideBy(1000 * 1000 * 1000),
-	},
-	"influxdb_queryExecutor-recoveredPanics": {
-		Name: "influxdb-queet-recovered-panics",
-		Unit: "count",
-	},
->>>>>>> 47d93aef
 	"influxdb_runtime-Alloc": {
 		Name: "influxdb-runtime-alloc",
 		Unit: "count",
@@ -1706,7 +1580,6 @@
 		Name: "influxdb-runtime-totalalloc",
 		Unit: "count",
 	},
-<<<<<<< HEAD
 	"influxdb_queryExecutor-queryDurationNs": {
 	  Name: "influxdb-query-duration",
 	  Unit: "s",
@@ -1735,149 +1608,6 @@
 	"influxdb_database-numSeries": {
 	  Name: "influxdb-database-series",
 	  Unit: "count",
-=======
-	"influxdb_shard-diskBytes": {
-		Name: "influxdb-shard-disk",
-		Unit: "B",
-	},
-	"influxdb_shard-fieldsCreate": {
-		Name: "influxdb-shard-fields-create",
-		Unit: "count",
-	},
-	"influxdb_shard-seriesCreate": {
-		Name: "influxdb-shard-series-create",
-		Unit: "count",
-	},
-	"influxdb_shard-writeBytes": {
-		Name: "influxdb-shard-write",
-		Unit: "B",
-	},
-	"influxdb_shard-writePointsDropped": {
-		Name: "influxdb-shard-write-points-dropped",
-		Unit: "count",
-	},
-	"influxdb_shard-writePointsErr": {
-		Name: "influxdb-shard-write-points-error",
-		Unit: "count",
-	},
-	"influxdb_shard-writePointsOk": {
-		Name: "influxdb-shard-write-points-ok",
-		Unit: "count",
-	},
-	"influxdb_shard-writeReq": {
-		Name: "influxdb-shard-write-requests",
-		Unit: "count",
-	},
-	"influxdb_shard-writeReqErr": {
-		Name: "influxdb-shard-write-requests-error",
-		Unit: "count",
-	},
-	"influxdb_shard-writeReqOk": {
-		Name: "influxdb-shard-write-requests-ok",
-		Unit: "count",
-	},
-	"influxdb_subscriber-createFailures": {
-		Name: "influxdb-subscriber-create-failures",
-		Unit: "count",
-	},
-	"influxdb_subscriber-pointsWritten": {
-		Name: "influxdb-subscriber-points-written",
-		Unit: "count",
-	},
-	"influxdb_subscriber-writeFailures": {
-		Name: "influxdb-subscriber-write-failures",
-		Unit: "count",
-	},
-	"influxdb_tsm1_cache-WALCompactionTimeMs": {
-		Name:       "influxdb-cache-wal-compaction",
-		Unit:       "s",
-		Conversion: divideBy(1000.0),
-	},
-	"influxdb_tsm1_cache-cacheAgeMs": {
-		Name:       "influxdb-cache-age",
-		Unit:       "s",
-		Conversion: divideBy(1000.0),
-	},
-	"influxdb_tsm1_cache-cachedBytes": {
-		Name: "influxdb-cache-cached",
-		Unit: "B",
-	},
-	"influxdb_tsm1_cache-diskBytes": {
-		Name: "influxdb-cache-disk",
-		Unit: "B",
-	},
-	"influxdb_tsm1_cache-memBytes": {
-		Name: "influxdb-cache-memory",
-		Unit: "B",
-	},
-	"influxdb_tsm1_cache-snapshotCount": {
-		Name: "influxdb-cache-snapshot",
-		Unit: "count",
-	},
-	"influxdb_tsm1_cache-writeDropped": {
-		Name: "influxdb-cache-write-dropped",
-		Unit: "count",
-	},
-	"influxdb_tsm1_cache-writeErr": {
-		Name: "influxdb-cache-write-error",
-		Unit: "count",
-	},
-	"influxdb_tsm1_cache-writeOk": {
-		Name: "influxdb-cache-write-ok",
-		Unit: "count",
-	},
-	"influxdb_tsm1_filestore-diskBytes": {
-		Name: "influxdb-filestore-disk",
-		Unit: "B",
-	},
-	"influxdb_tsm1_filestore-numFiles": {
-		Name: "influxdb-filestore-num-files",
-		Unit: "count",
-	},
-	"influxdb_tsm1_wal-currentSegmentDiskBytes": {
-		Name: "influxdb-current-segment-disk",
-		Unit: "B",
-	},
-	"influxdb_tsm1_wal-oldSegmentsDiskBytes": {
-		Name: "influxdb-old-segments-disk",
-		Unit: "B",
-	},
-	"influxdb_tsm1_wal-writeErr": {
-		Name: "influxdb-wal-write-error",
-		Unit: "count",
-	},
-	"influxdb_tsm1_wal-writeOk": {
-		Name: "influxdb-wal-write-ok",
-		Unit: "count",
-	},
-	"influxdb_write-pointReq": {
-		Name: "influxdb-write-point-requests",
-		Unit: "count",
-	},
-	"influxdb_write-pointReqLocal": {
-		Name: "influxdb-write-point-requests-local",
-		Unit: "count",
-	},
-	"influxdb_write-req": {
-		Name: "influxdb-write-requests",
-		Unit: "count",
-	},
-	"influxdb_write-writeDrop": {
-		Name: "influxdb-write-drop",
-		Unit: "count",
-	},
-	"influxdb_write-writeError": {
-		Name: "influxdb-write-error",
-		Unit: "count",
-	},
-	"influxdb_write-writeOk": {
-		Name: "influxdb-write-ok",
-		Unit: "count",
-	},
-	"influxdb_write-writeTimeout": {
-		Name: "influxdb-write-timeout",
-		Unit: "count",
->>>>>>> 47d93aef
 	},
 
 // Translation bears the convertion info from the source to the CMP metric
