--- conflicted
+++ resolved
@@ -25,7 +25,7 @@
 # Configuration for telegraf agent
 [agent]
   ## Default data collection interval for all inputs
-  interval = "60s"
+  interval = "10s"
   ## Rounds collection interval to 'interval'
   ## ie, if interval="10s" then always collect on :00, :10, :20, etc.
   round_interval = true
@@ -49,7 +49,7 @@
 
   ## Default flushing interval for all outputs. You shouldn't set this below
   ## interval. Maximum flush_interval will be flush_interval + flush_jitter
-  flush_interval = "60s"
+  flush_interval = "10s"
   ## Jitter the flush interval by a random amount. This is primarily to avoid
   ## large write spikes for users running a large number of telegraf instances.
   ## ie, a jitter of 5s and interval 10s means flushes will happen every 10-15s
@@ -79,17 +79,6 @@
 #                            OUTPUT PLUGINS                                   #
 ###############################################################################
 
-<<<<<<< HEAD
-## Configuration for Cmp Server to send metrics to.
-[[outputs.cmp]]
-  # Cmp Api User and Key
-  api_user = "my-server-key" # required.
-  api_key = "my-api-key" # required
-  resource_id = "1234"
-
-  # Cmp Instance URL
-  cmp_instance = "https://portal.ntt.eu/static/cmp/basic/api" # required
-=======
 # Configuration for influxdb server to send metrics to
 [[outputs.influxdb]]
   ## The full HTTP or UDP endpoint URL for your InfluxDB instance.
@@ -104,10 +93,16 @@
   retention_policy = ""
   ## Write consistency (clusters only), can be: "any", "one", "quorum", "all"
   write_consistency = "any"
->>>>>>> efb64a04
-
-  # Connection timeout.
-  # timeout = "5s"
+
+  ## Write timeout (for the InfluxDB client), formatted as a string.
+  ## If not provided, will default to 5s. 0s means no timeout (not recommended).
+  timeout = "5s"
+  # username = "telegraf"
+  # password = "metricsmetricsmetricsmetrics"
+  ## Set the user agent for HTTP POSTs (can be useful for log differentiation)
+  # user_agent = "telegraf"
+  ## Set UDP payload size, defaults to InfluxDB UDP Client default (512 bytes)
+  # udp_payload = 512
 
   ## Optional SSL Config
   # ssl_ca = "/etc/telegraf/ca.pem"
@@ -495,17 +490,6 @@
   ignore_fs = ["tmpfs", "devtmpfs"]
 
 
-<<<<<<< HEAD
-# Read metrics about docker containers
-[[inputs.docker]]
-  # Docker Endpoint
-  #   To use TCP, set endpoint = "tcp://[ip]:[port]"
-  #   To use environment variables (ie, docker-machine), set endpoint = "ENV"
-  endpoint = "unix:///var/run/docker.sock"
-  # Only collect metrics for these containers, collect all if empty
-  container_names = []
-  calculate_percentages = true
-=======
 # Read metrics about disk IO by device
 [[inputs.diskio]]
   ## By default, telegraf will gather stats for all devices including
@@ -514,7 +498,6 @@
   # devices = ["sda", "sdb"]
   ## Uncomment the following line if you need disk serial numbers.
   # skip_serial_number = false
->>>>>>> efb64a04
 
 
 # Get kernel statistics from /proc/stat
@@ -527,16 +510,21 @@
   # no configuration
 
 
+# Get the number of processes and group them by status
+[[inputs.processes]]
+  # no configuration
+
+
+# Read metrics about swap memory usage
+[[inputs.swap]]
+  # no configuration
+
+
 # Read metrics about system load & uptime
 [[inputs.system]]
   # no configuration
 
 
-<<<<<<< HEAD
-###############################################################################
-#                            SERVICE INPUT PLUGINS                            #
-###############################################################################
-=======
 # # Read stats from aerospike server(s)
 # [[inputs.aerospike]]
 #   ## Aerospike servers to connect to (with port)
@@ -1992,5 +1980,4 @@
 #     path = "/mandrill"
 #
 #   [inputs.webhooks.rollbar]
-#     path = "/rollbar"
->>>>>>> efb64a04
+#     path = "/rollbar"